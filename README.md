--- conflicted
+++ resolved
@@ -1,11 +1,6 @@
 # Solid CLI
 A utility to facilitate command-line interaction with Solid servers.
 
-<<<<<<< HEAD
-## WARNING
-
-This cli is not spec compliant and will only work with node-solid-server.
-=======
 ⚠️ **Do _not_ depend on this library yet.**
 It currently is a hard-coded integration with node-solid-server,
 meant for experimentation.
@@ -18,7 +13,6 @@
 
 In the future, Solid servers and Solid CLI
 should use a standardized protocol instead.
->>>>>>> f90c55d0
 
 ## Installation
 ```
